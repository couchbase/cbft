//  Copyright 2017-Present Couchbase, Inc.
//
//  Use of this software is governed by the Business Source License included
//  in the file licenses/BSL-Couchbase.txt.  As of the Change Date specified
//  in that file, in accordance with the Business Source License, use of this
//  software will be governed by the Apache License, Version 2.0, included in
//  the file licenses/APL2.txt.
import {confirmDialog, errorMessage, obtainBucketScopeUndecoratedIndexName} from "./util.js";
import {timer}   from "rxjs";
import { takeWhile } from 'rxjs/operators';
export default QueryCtrl;
export {queryMonitor};

var lastQueryIndex = null;
var lastQueryReq = null;
var lastQueryRes = null;

function PrepQueryRequest(scope) {
    let q = scope.query

    try {
        var obj = JSON.parse(scope.query);
        q = obj;
    } catch(e) {}

    let qr = {};

    if (typeof q == "object") {
        if (('query' in q) && (typeof q['query'] == "object")) {
            qr = q;
        } else {
            qr = {
                "explain": true,
                "fields": ["*"],
                "highlight": {},
                "query": q
            };
        }
    } else {
        qr = {
            "explain": true,
            "fields": ["*"],
            "highlight": {},
            "query": {
                "query": scope.query,
            },
        };
    }

    var hasSize = "size" in qr && typeof(qr.size) === "number"  && qr.size > 0
    var hasLimit = "limit" in qr && typeof(qr.limit) === "number"  && qr.limit > 0
    var hasFrom = "from" in qr && typeof(qr.from) === "number"  && qr.from >= 0
    var hasOffset = "offset" in qr && typeof(qr.offset) === "number"  && qr.offset >= 0
    scope.size = -1
    scope.from = -1
    scope.offset = 0


    if (hasSize) {
        scope.size = qr["size"]
    } else if (!hasLimit) {
        qr["size"] = scope.resultsPerPage
    }

    if (hasFrom) {
        scope.from = qr["from"]
    } else if (hasOffset) {
        scope.offset = qr["offset"]
    } else {
        qr["from"] = (scope.page-1) * scope.resultsPerPage
    }

    if (!hasSize && !hasFrom && !hasLimit && !hasOffset) {
        scope.showPaginationOnRefresh = true
    } else {
        scope.showPaginationOnRefresh = false
        scope.showPagination = false
    }

    return qr
}

QueryCtrl.$inject = ["$scope", "$http", "$routeParams", "$log", "$sce", "$location", "qwDialogService"];
function QueryCtrl($scope, $http, $routeParams, $log, $sce, $location, qwDialogService) {
    $scope.errorMessage = null;
    $scope.errorMessageFull = null;
    $scope.editorError = null

    $scope.query = null;
    $scope.queryHelp = null;
    $scope.queryHelpSafe = null;

    $scope.page = 1;
    $scope.results = null;
    $scope.numPages = 0;
    $scope.maxPagesToShow = 5;
    $scope.resultsPerPage = 10;
    $scope.size = -1;
    $scope.from = -1;
    $scope.resultsSuccessPct = 100;
    $scope.timeout = 0;
    $scope.consistencyLevel = "";
    $scope.consistencyVectors = "{}";
    $scope.jsonQuery = "";
<<<<<<< HEAD
    $scope.queryEditMode = false;
    $scope.editor = null;
    $scope.queryTab = 1
=======
    $scope.showPagination = true;
    $scope.showPaginationOnRefresh = true;
>>>>>>> a7628917

    $scope.hostPort = $location.host();
    if ($location.port()) {
        $scope.hostPort = $scope.hostPort + ":" + $location.port();
    }
    $scope.protocol = $location.protocol();

    $http.get("/api/managerMeta").
    then(function(response) {
        var data = response.data;
        $scope.meta = data;

        if (!$scope.indexDef) {
            $http.get('/api/index/' + $scope.indexName).then(function(response) {
                $scope.indexDef = response.data.indexDef;
                initQueryHelp();
            })
        } else {
            initQueryHelp();
        }

        function initQueryHelp() {
            var indexDefType = ($scope.indexDef && $scope.indexDef.type);

            $scope.queryHelp = $scope.meta.indexTypes[indexDefType].queryHelp;
            // this call to trustAsHtml is safe provided we trust
            // the registered pindex implementations
            $scope.queryHelpSafe = $sce.trustAsHtml($scope.queryHelp);
        }
    });

    function createQueryRequest() {
        var prepQueryRequestActual = $scope.prepQueryRequest;
        if (!prepQueryRequestActual) {
            prepQueryRequestActual = PrepQueryRequest;
        }

        var req = prepQueryRequestActual($scope) || {};

        var v = {};
        try {
            v = JSON.parse($scope.consistencyVectors || "{}");
        } catch(err) {
            $scope.errorMessage = "consistency vectors: " + err.message;
        } finally {
        }

        let timeout = parseInt($scope.timeout) || 0;
        if ($scope.consistencyLevel != "" || Object.keys(v).length > 0 || timeout != 0) {
            req.ctl = {}
            if ($scope.consistencyLevel != "") {
                req.ctl.consistency = {}
                req.ctl.consistency["level"] = $scope.consistencyLevel;
            }
            if (Object.keys(v).length > 0) {
                if (req.ctl.consistency == null) {
                    req.ctl.consistency = {}
                }
                req.ctl.consistency["vectors"] = v
            }
            if (timeout != 0) {
                req.ctl["timeout"] = timeout;
            }
        }

        return req;
    }

    $scope.queryChanged = function() {
        try {
            var j = JSON.stringify(createQueryRequest(), null, 2);
            $scope.jsonQuery = j;
        } finally {
        }
    };

    $scope.runQuery = function() {
        if (!$scope.query) {
            $scope.errorMessage = "please enter a query";
            return;
        }

        if ($scope.showPaginationOnRefresh) {
            $scope.showPagination = true
        } else {
            $scope.showPagination = false
        }
        $location.search('q', $scope.query);
        $location.search('p', $scope.page);

        $scope.errorMessage = null;
        $scope.errorMessageFull = null;
        $scope.results = null;
        $scope.numPages = 0;
        $scope.resultsSuccessPct = 100;

        var req = createQueryRequest();

        let reqUrl = "/api/index/" + $scope.indexName + "/query";
        if ($scope.isScopedIndexName &&
            angular.isDefined($scope.indexBucketName) &&
            angular.isDefined($scope.indexScopeName) &&
            angular.isDefined($scope.undecoratedIndexName)) {
            reqUrl = "/api/bucket/" + $scope.indexBucketName +
                "/scope/" + $scope.indexScopeName +
                "/index/" + $scope.undecoratedIndexName + "/query";
        }

        $http.post(reqUrl, req).
        then(function(response) {
            var data = response.data;
            lastQueryIndex = $scope.indexName;
            lastQueryReq = req;
            lastQueryRes = JSON.stringify(data);
            $scope.processResults(data);
            $scope.queryChanged()
        }, function(response) {
            var data = response.data;
            var code = response.code;
            $scope.errorMessageFull = data;
            if (data) {
                $scope.errorMessage = errorMessage(data, code);
            } else {
                $scope.errorMessage =
                    data || ("error" + (code || " accessing server"));
            }
        });
    };

    $scope.resultsAvailable = function() {
        return $scope.results !== null || $scope.errorMessage !== null;
    }

    $scope.runNewQuery = function() {
        $scope.page = 1
        $scope.runQuery()
    };

    $scope.roundTook = function(took) {
        if (!took || took <= 0) {
            return "";
        }
        if (took < 1000 * 1000) {
            return "<1ms";
        } else if (took < 1000 * 1000 * 1000) {
            return "" + Math.round(took / (1000*1000)) + "ms";
        } else {
            let roundMs = Math.round(took / (1000*1000));
            return "" + roundMs/1000 + "s";
        }
    };

    $scope.manualEscapeHtmlExceptHighlighting = function(orig) {
        // escape HTML tags
        let updated = orig.replace(/&/g, "&amp;").replace(/</g, "&lt;").replace(/>/g, "&gt;").replace(/"/g, "&quot;").replace(/'/g, "&#039;")
        // find escaped <mark> and </mark> and put them back
        updated = updated.replace(/&lt;mark&gt;/g, "<mark>").replace(/&lt;\/mark&gt;/g, "</mark>")
        return updated
    }

    $scope.setupPager = function(results) {
        if (!results.total_hits) {
            return;
        }

        var size
        if ($scope.size == -1) {
            size = $scope.resultsPerPage
        } else {
            size = $scope.size
        }

        if ($scope.from != -1) {
            $scope.page = 1
        }

        $scope.numPages = Math.ceil(results.total_hits/size);

        $scope.validPages = [];
        for(var i = 1; i <= $scope.numPages; i++) {
            $scope.validPages.push(i);
        }

        // now see if we have too many pages
        if ($scope.validPages.length > $scope.maxPagesToShow) {
            var numPagesToRemove = $scope.validPages.length - $scope.maxPagesToShow;
            var frontPagesToRemove = 0
            var backPagesToRemove = 0;
            while (numPagesToRemove - frontPagesToRemove - backPagesToRemove > 0) {
                var numPagesBefore = $scope.page - 1 - frontPagesToRemove;
                var numPagesAfter =
                    $scope.validPages.length - $scope.page - backPagesToRemove;
                if (numPagesAfter > numPagesBefore) {
                    backPagesToRemove++;
                } else {
                    frontPagesToRemove++;
                }
            }

            // remove from the end first, to keep indexes simpler
            $scope.validPages.splice(-backPagesToRemove, backPagesToRemove);
            $scope.validPages.splice(0, frontPagesToRemove);
        }

        if ($scope.from == -1) {
            $scope.firstResult = (($scope.page-1) * size) + 1 + $scope.offset;
        } else {
            $scope.firstResult = $scope.from + 1 + $scope.offset;
        }
    };

    function getScopeAndCollection(docConfigMode, mapping) {
        if (docConfigMode.startsWith("scope.collection.")) {
            if (mapping.default_mapping.enabled) {
                return ["_default", "_default"];
            } else {
                for (let [key, value] of Object.entries(mapping.types)) {
                    if (value.enabled) {
                        let mappingName = key.split(".");
                        return [mappingName[0], mappingName[1]];
                    }
                }
            }
        }
        return ["_default", "_default"]
    }

    $scope.showDocument = function(hit) {
        try {
            let iDef = {};
            if ($scope.indexDef.type == "fulltext-index") {
                iDef = $scope.indexDef;
            } else if ($scope.indexDef.type == "fulltext-alias") {
                if (hit.index.length > 0) {
                    // hit.index is the pindex name of format .. <index_name>_<hash>_<hash>
                    var n = hit.index.substring(0, hit.index.lastIndexOf("_")).lastIndexOf("_");
                    let ix = hit.index.substring(0, n); // this is the index name
                    for (var indexName in $scope.indexDefs) {
                        if (indexName == ix) {
                            iDef = $scope.indexDefs[ix];
                            break;
                        }
                    }
                }
            }

            let scopeCollection =
                getScopeAndCollection(iDef.params.doc_config.mode, iDef.params.mapping);
            if (angular.isDefined(hit.fields) && angular.isDefined(hit.fields["_$c"])) {
                // in case of an index that's subscribed to multiple collections,
                // the collection that the document belongs to is available within
                // the fields section
                scopeCollection[1] = hit.fields["_$c"];
            }
            qwDialogService.getAndShowDocument(true, hit.id,
                iDef.sourceName, scopeCollection[0], scopeCollection[1], hit.id);
        } catch(e) {}
    };

    $scope.processResults = function(data) {
        $scope.results = data;
        $scope.setupPager($scope.results);

        if ($scope.results && $scope.results.status.failed > 0) {
            var successful = $scope.results.status.successful;
            var total = $scope.results.status.total;
            $scope.resultsSuccessPct = Math.round(((1.0 * successful) / total) * 10000) / 100.0;
            // set errorMessage to first error seen
            try {
                var errors = $scope.results.status.errors;
                $scope.errorMessage = errors[Object.keys(errors)[0]];
            } catch (e) {
            }
        }

        if ($scope.results.facets) {
            $scope.facets = []
            for (const [key, value] of Object.entries($scope.results.facets)) {
                $scope.facets.push(key)
            }
        }

        for(var i in $scope.results.hits) {
            var hit = $scope.results.hits[i];
            for(var ff in hit.fragments) {
                var fragments = hit.fragments[ff];
                var newFragments = [];
                for(var ffi in fragments) {
                    var fragment = fragments[ffi];
                    var saferFragment = $scope.manualEscapeHtmlExceptHighlighting(fragment);
                    newFragments.push(saferFragment);
                }
                hit.fragments[ff] = newFragments;
            }
            if (!hit.fragments) {
                hit.fragments = {};
            }
            for(var fv in hit.fields) {
                var fieldval = hit.fields[fv];
                if (hit.fragments[fv] === undefined) {
                    hit.fragments[fv] = [$scope.manualEscapeHtmlExceptHighlighting(""+fieldval)];
                }
            }
            if ($scope.decorateSearchHit) {
              $scope.decorateSearchHit(hit)
            }
        }
        if (data.took) {
            $scope.results.roundTook = $scope.roundTook(data.took);
        }
    };

    $scope.jumpToPage = function(pageNum, $event) {
        if ($event) {
            $event.preventDefault();
        }

        $scope.page = pageNum;
        $scope.runQuery();
    };

    if($location.search().p !== undefined) {
        var page = parseInt($location.search().p, 10);
        if (typeof page == 'number' && !isNaN(page) && isFinite(page) && page > 0 ){
            $scope.page = page;
        }
    }

    if($location.search().q !== undefined) {
        $scope.query = $location.search().q;
        $scope.runQuery();
    } else {
        if (!$scope.query &&
            lastQueryIndex == $scope.indexName &&
            lastQueryReq &&
            lastQueryRes) {
            $scope.query = lastQueryReq.q;
            $scope.errorMessage = null;
            $scope.errorMessageFull = null;
            $scope.results = null;
            $scope.numPages = 0;

            $scope.processResults(JSON.parse(lastQueryRes));

            $location.search('q', lastQueryReq.q);
        }
    }

    $scope.scopedIndexBucketName = function(name) {
        return obtainBucketScopeUndecoratedIndexName(name)[0];
    };

    $scope.scopedIndexScopeName = function(name) {
        return obtainBucketScopeUndecoratedIndexName(name)[1];
    }

    $scope.scopedIndexUndecoratedName = function(name) {
        return obtainBucketScopeUndecoratedIndexName(name)[2];
    };

    $scope.aceLoaded = function(editor) {
        editor.renderer.setPrintMarginColumn(false);
        editor.setSelectionStyle("text");
        editor.getSession().on("changeAnnotation", function() {
            var annot_list = editor.getSession().getAnnotations();
            if (annot_list && annot_list.length) for (var i=0; i < annot_list.length; i++)
              if (annot_list[i].type == "error") {
                $scope.editorError = "Error on row: " + annot_list[i].row + ": " + annot_list[i].text;
                return;
              }
            if (editor) {
                $scope.editorError = null;
            }
          });
        if (/^((?!chrome).)*safari/i.test(navigator.userAgent))
          editor.renderer.scrollBarV.width = 20; // fix for missing scrollbars in Safari
        editor.setValue($scope.jsonQuery, -1) // moves cursor to the start
        $scope.editor = editor;
    }

    $scope.editQuery = function(){
        $scope.queryEditMode = true;
    }

    $scope.executeQuery = function(){
        var editorValue = $scope.editor.getValue();
        let qr = JSON.parse(editorValue || "{}");
        $scope.query = editorValue;
        $scope.timeout = qr.ctl && qr.ctl.timeout ? qr.ctl.timeout : 0;
        $scope.consistencyLevel = qr.ctl && qr.ctl.consistency && qr.ctl.consistency.level ? qr.ctl.consistency.level : "";
        $scope.consistencyVectors = qr.ctl && qr.ctl.consistency && qr.ctl.consistency.vectors ? JSON.stringify(qr.ctl.consistency.vectors) : "{}";
        var j = JSON.stringify(PrepQueryRequest($scope), null, 2);
        $scope.jsonQuery = j;
        $scope.runNewQuery($scope.query);
        $scope.queryEditMode = false;
    }

    $scope.cancelQuery = function(){
        $scope.queryEditMode = false;
    }

    $scope.setQueryTab = function(newTab) {
        $scope.queryTab = newTab;
    }

    $scope.isQueryTab = function(tabNum) {
        return $scope.queryTab === tabNum
    }


}

function queryMonitor($scope, $uibModal, $http){
    function notHidden(el) {
        return !(el === null || (el.offsetParent === null));
    }
    $scope.startPoller = function(){
        $scope.querySupervisorMap = {};
        $scope.queryFilterVal = "5ms";
        let query_poller = timer(0,5000);
        query_poller.pipe(takeWhile(()=>{
            return notHidden(document.getElementById("monitorTab"));
        })).subscribe(() => {
            $scope.monitorQuerySupervisor();
        });
    };

    var monitoring = true;
    $scope.getToggleLabel = function(){
        return monitoring ? "Pause" : "Resume";
    }
    $scope.toggleMonitorFlag = function(){
        monitoring = monitoring ? false : true;
    }
    $scope.getMonitorFlag = function(){
        return monitoring;
    }

    function transformTime(a){
        if (a.includes('ms')){
            var ms = a.indexOf('ms');
            return parseFloat(a.substring(0,ms));
        }
        var h = a.indexOf('h');
        if (h != -1) {
            a = a.substr(0, h) + '#' + a.substr(h + 1);
        }
        var m = a.indexOf('m');
        if (m != -1) {
            a = a.substr(0, m) + '#' + a.substr(m + 1);
        }
        var s = a.indexOf('s');
        if (s != -1) {
            a = a.substr(0, s) + '#' + a.substr(s + 1);
        }
        var sl = a.split('#');
        return (h == -1 ? 0 : parseFloat(sl[0]) * 60 * 60)
            + (m == -1 ? 0 : (h == -1 ? parseFloat(sl[0]) * 60 : (parseFloat(sl[1]) * 60)))
            + (s == -1 ? 0 : (m == -1 ? (h == -1 ? parseFloat(sl[0]):parseFloat(sl[1])):parseFloat(sl[2])));
    }
    var sortFlag = {}
    $scope.ascendingOrder = function(arg){
        return (typeof(sortFlag) != "undefined") && sortFlag.col == arg && sortFlag.order;
    }
    function sortActiveQueries(){
        if (Object.keys(sortFlag).length === 0) {
            return
        }
        var clone = {};
        if(sortFlag.col.localeCompare("queryID") == 0){
            clone = Object.keys($scope.querySupervisorMap).sort(
                (a, b) => sortFlag.order ? a.localeCompare(b) : b.localeCompare(a)
            ).reduce((r, k) => (r[k] = $scope.querySupervisorMap[k], r), {});
        }
        if(sortFlag.col.localeCompare("duration") == 0){
            clone = Object.fromEntries(
                Object.entries($scope.querySupervisorMap).sort(([,a],[,b]) =>
                sortFlag.order ? transformTime(a["executionTime"]) - transformTime(b["executionTime"]) :
                transformTime(b["executionTime"]) - transformTime(a["executionTime"])
            ));
        }
        $scope.querySupervisorMap = JSON.parse(JSON.stringify(clone));
    }
    $scope.updateSortFlag = function(arg){
        if (Object.keys(sortFlag).length === 0){
            sortFlag = {
                col: arg,
                order: true,
            }
        } else {
            sortFlag = {
                col: arg,
                order: arg == sortFlag.col ? !sortFlag.order : true
            }
        }
        sortActiveQueries()
    }

    $scope.noSlowRunningQueries = function(){
        return typeof($scope.querySupervisorMap) != "undefined" &&
                Object.keys($scope.querySupervisorMap).length == 0;
    };

    $scope.filterQueries = function(arg){
        $scope.queryFilterVal = arg;
        $scope.monitorQuerySupervisor();
    }

    $scope.monitorQuerySupervisor = function(){
        $http.get('/api/query/index/'+$scope.indexName+'?longerThan='+$scope.queryFilterVal).
        then(function(response) {
            var respMap = response.data;
            var totalActives = respMap["filteredActiveQueries"]["queryCount"];
            if (!monitoring){
                return
            }
            $scope.querySupervisorMap = {};
            if (totalActives == 0) {
                return
            }
            var queryMap = respMap["filteredActiveQueries"]["queryMap"];
            for (let key of Object.keys(queryMap)){
                var uuid = key.split('-')[0];
                $scope.querySupervisorMap[key] = queryMap[key];
                $scope.querySupervisorMap[key]["hostPort"] = $scope.nodeDefsByUUID[uuid]["hostPort"];
            }
            sortActiveQueries()
        }, function(response) {
            $scope.errorMessage = errorMessage(response.data, response.code);
            $scope.errorMessageFull = response.data;
        });
    };
    $scope.killQuery = function(ID){
        confirmDialog(
            $scope, $uibModal,
            "Confirm Abort Query",
            "Are you sure you want to abort this query?",
            "Abort Query"
        ).then(function success() {
            var queryID = ID.split('-')[1];
            var body = {
                uuid: ID.split('-')[0],
            };
            $http.post('/api/query/'+queryID+'/cancel', body).
            then(function(){
                delete $scope.querySupervisorMap[ID];
            }, function(response){
                $scope.errorMessage = errorMessage(response.data, response.code);
                $scope.errorMessageFull = response.data;
            });
        });
    }
}<|MERGE_RESOLUTION|>--- conflicted
+++ resolved
@@ -102,14 +102,11 @@
     $scope.consistencyLevel = "";
     $scope.consistencyVectors = "{}";
     $scope.jsonQuery = "";
-<<<<<<< HEAD
     $scope.queryEditMode = false;
     $scope.editor = null;
     $scope.queryTab = 1
-=======
     $scope.showPagination = true;
     $scope.showPaginationOnRefresh = true;
->>>>>>> a7628917
 
     $scope.hostPort = $location.host();
     if ($location.port()) {
