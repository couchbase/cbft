--- conflicted
+++ resolved
@@ -259,15 +259,9 @@
                class="editAreaFieldCheckboxes">
               <input type="checkbox" ng-model="field.index" id="field-index">
               <label for="field-index">index</label>
-<<<<<<< HEAD
-              <input type="checkbox" ng-model="field.store" id="field-store">
-              <label for="field-store">store</label>
-              <span ng-if="field.type != 'vector'">
-=======
               <span ng-if="field.type != 'vector'">
                 <input type="checkbox" ng-model="field.store" id="field-store">
                 <label for="field-store">store</label>
->>>>>>> 616d200a
                 <input type="checkbox" ng-model="field.include_in_all" id="field-includeall">
                 <label for="field-includeall">include in <i>_all</i> field</label>
               </span>
