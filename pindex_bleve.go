--- conflicted
+++ resolved
@@ -41,36 +41,6 @@
 	log "github.com/couchbase/clog"
 )
 
-<<<<<<< HEAD
-// Use sync/atomic to access these stats
-var BatchBytesAdded uint64
-var BatchBytesRemoved uint64
-var NumBatchesIntroduced uint64
-
-var TotBatchesFlushedOnMaxOps uint64
-var TotBatchesFlushedOnTimer uint64
-var TotBatchesNew uint64
-var TotBatchesMerged uint64
-
-var TotRollbackPartial uint64
-var TotRollbackFull uint64
-
-var featureIndexType = "indexType"
-var FeatureScorchIndex = featureIndexType + ":" + scorch.Name
-
-var FeatureCollections = cbgt.SOURCE_GOCBCORE + ":collections"
-
-var FeatureGeoSpatial = "geoSpatial"
-
-// Segment version since which multi version support is available.
-var FeatureBleveMultiSegmentSupportVersion = "segmentVersion:15"
-
-var FeatureVectorSearch = "vectors"
-
-var FeatureXattrs = "Xattrs"
-
-var xAttrsMappingName = "_$xattrs"
-=======
 const (
 	featureIndexType = "indexType"
 	FeatureScorchIndex = featureIndexType + ":" + scorch.Name
@@ -90,20 +60,19 @@
 	// BlevePreferredZapVersion is the recommended zap version for newer indexes.
 	// This version needs to be bumped to reflect the latest recommended zap
 	// version in any given release.
-	BlevePreferredZapVersion = int(15)
-
-	// Preview ZapVersion for indexes that come with vector search support.
-	// FIXME: This is a temporary placeholder which will be removed once the
-	// BlevePreferredZapVersion is updated to this. See: MB-59918
+	BlevePreferredZapVersion = int(16)
+
+	// ZapVersion where Vector support was introduced.
 	BleveVectorZapVersion = int(16)
 
 	xattrsMappingName = "_$xattrs"
 	DefaultBleveMaxClauseCount = 1024
 )
 
+
 var (
-	FeatureBlevePreferredSegmentVersion = fmt.Sprintf("segmentVersion:%d", BlevePreferredZapVersion)
->>>>>>> 71e3d319
+	// Segment version since which multi version support is available.
+	FeatureBleveMultiSegmentSupportVersion = "segmentVersion:15"
 
 	// Use sync/atomic to access these stats
 	BatchBytesAdded uint64
@@ -124,22 +93,11 @@
 
 	BleveKVStoreMetricsAllow = false // Use metrics wrapper KVStore by default.
 
-
-<<<<<<< HEAD
-// BlevePreferredZapVersion is the recommended zap version for newer indexes.
-// This version needs to be bumped to reflect the latest recommended zap
-// version in any given release.
-const BlevePreferredZapVersion = int(16)
-
-// ZapVersion where Vector support was introduced.
-const BleveVectorZapVersion = int(16)
-=======
 	// represents the number of async batch workers per pindex
 	asyncBatchWorkerCount = 4 // need to make it configurable,
 
 	TotBleveDestOpened uint64
 	TotBleveDestClosed uint64
->>>>>>> 71e3d319
 
 	defaultLimitingMinTime = 500
 	defaultLimitingMaxTime = 120000
@@ -743,17 +701,8 @@
 		// if no zap version is specified then assume the preferred
 		// zap version for newer indexes in a sufficiently advanced
 		// cluster, else consider the default zap version.
-<<<<<<< HEAD
 		if multiSegmentVersionSupported {
 			bp.Store["segmentVersion"] = BlevePreferredZapVersion
-=======
-		if segmentVersionSupported {
-			if indexVectorPicture.fields != noVectorFields {
-				bp.Store["segmentVersion"] = BleveVectorZapVersion
-			} else {
-				bp.Store["segmentVersion"] = BlevePreferredZapVersion
-			}
->>>>>>> 71e3d319
 		} else {
 			bp.Store["segmentVersion"] = BleveDefaultZapVersion
 		}
